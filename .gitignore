--- conflicted
+++ resolved
@@ -5,7 +5,6 @@
 data/
 models/
 .ruff_cache/
-<<<<<<< HEAD
 
 # Scala
 *.class
@@ -51,7 +50,7 @@
 flink-web-ui/
 checkpoints/
 savepoints/
-=======
+
 wandb/
 mlruns/
 artifacts/
@@ -59,5 +58,4 @@
 *.pth
 *.npy
 *.npz
-*.pkl
->>>>>>> 40a89a21
+*.pkl